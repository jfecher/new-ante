use std::{
    collections::BTreeMap,
    fmt::{Display, Formatter},
    sync::Arc,
};

<<<<<<< HEAD
use crate::{incremental::{Db, Resolve}, name_resolution::{namespace::SourceFileId, Origin}, parser::{cst::{Handle, HandlePattern}, ids::{NameId, PathId}}};
=======
use crate::{
    incremental::{Db, Resolve},
    name_resolution::{namespace::SourceFileId, Origin},
    parser::ids::{NameId, PathId},
};
>>>>>>> 2cd5b0df

use super::{
    cst::{
        Call, Comptime, Cst, Declaration, Definition, EffectDefinition, EffectType, Expr, Extern, FunctionType, If,
        Import, Index, Lambda, Literal, Match, MemberAccess, Mutability, OwnershipMode, Parameter, Path, Pattern,
        Quoted, Reference, SequenceItem, Sharedness, TopLevelItem, TopLevelItemKind, TraitDefinition, TraitImpl, Type,
        TypeAnnotation, TypeDefinition, TypeDefinitionBody,
    },
    ids::{ExprId, PatternId, TopLevelId},
    TopLevelContext,
};

pub struct CstDisplayContext<'a> {
    cst: &'a Cst,
    context: &'a BTreeMap<TopLevelId, Arc<TopLevelContext>>,
    config: CstDisplayConfig<'a>,
}

#[derive(Copy, Clone, Default)]
pub struct CstDisplayConfig<'db> {
    pub show_comments: bool,

    /// Set to `Some(db)` to show resolved definitions for each name
    pub show_resolved: Option<&'db Db>,
}

impl Cst {
    pub fn display<'a>(&'a self, context: &'a BTreeMap<TopLevelId, Arc<TopLevelContext>>) -> CstDisplayContext<'a> {
        CstDisplayContext { cst: self, context, config: CstDisplayConfig::default() }
    }

    /// Display this Cst, annotating each name with a number pointing to its
    /// resolved definition
    pub fn display_resolved<'a>(
        &'a self, context: &'a BTreeMap<TopLevelId, Arc<TopLevelContext>>, compiler: &'a Db,
    ) -> CstDisplayContext<'a> {
        let config = CstDisplayConfig { show_resolved: Some(compiler), ..Default::default() };
        CstDisplayContext { cst: self, context, config }
    }
}

impl Display for Path {
    fn fmt(&self, f: &mut std::fmt::Formatter) -> std::fmt::Result {
        let mut path = self.components.iter();
        write!(f, "{}", path.next().unwrap().0)?;
        for (item, _) in path {
            write!(f, ".{item}")?;
        }
        Ok(())
    }
}

/// This needs to be separate from `CstDisplayContext` since fmt requires `self` to be immutable
/// but we need to mutate indent_level.
struct CstDisplay<'a> {
    indent_level: u32,
    current_item: Option<TopLevelId>,
    context: &'a BTreeMap<TopLevelId, Arc<TopLevelContext>>,
    config: CstDisplayConfig<'a>,
}

impl<'a> Display for CstDisplayContext<'a> {
    fn fmt(&self, f: &mut Formatter) -> std::fmt::Result {
        CstDisplay { context: self.context, indent_level: 0, current_item: None, config: self.config }
            .fmt_cst(self.cst, f)
    }
}

impl<'a> CstDisplay<'a> {
    fn fmt_cst(&mut self, cst: &Cst, f: &mut Formatter) -> std::fmt::Result {
        for import in &cst.imports {
            self.fmt_import(import, f)?;
            writeln!(f)?;
        }

        if !cst.imports.is_empty() {
            writeln!(f)?;
        }

        for item in &cst.top_level_items {
            self.current_item = Some(item.id);
            self.fmt_top_level_item(item, f)?;
            writeln!(f)?;
        }

        self.fmt_comments(&cst.ending_comments, f)
    }

    fn fmt_import(&mut self, import: &Import, f: &mut Formatter) -> std::fmt::Result {
        self.fmt_comments(&import.comments, f)?;

        write!(f, "import {}.", import.crate_name)?;

        let path = import.module_path.to_string_lossy().replace("/", ".");
        if !path.is_empty() {
            write!(f, "{path}.")?;
        }

        for (i, (item, _location)) in import.items.iter().enumerate() {
            if i != 0 {
                write!(f, ", ")?;
            }
            write!(f, "{item}")?;
        }
        Ok(())
    }

    fn context(&self) -> &'a TopLevelContext {
        &self.context[&self.current_item.unwrap()]
    }

    fn fmt_top_level_item(&mut self, item: &TopLevelItem, f: &mut Formatter) -> std::fmt::Result {
        self.fmt_comments(&item.comments, f)?;

        if self.config.show_resolved.is_some() {
            writeln!(f, "// id = {}", self.current_item.unwrap())?;
            self.indent(f)?;
        }

        match &item.kind {
            TopLevelItemKind::TypeDefinition(type_definition) => self.fmt_type_definition(type_definition, f),
            TopLevelItemKind::Definition(definition) => self.fmt_definition(definition, f),
            TopLevelItemKind::TraitDefinition(trait_definition) => self.fmt_trait_definition(trait_definition, f),
            TopLevelItemKind::TraitImpl(trait_impl) => self.fmt_trait_impl(trait_impl, f),
            TopLevelItemKind::EffectDefinition(effect_definition) => self.fmt_effect_definition(effect_definition, f),
            TopLevelItemKind::Extern(extern_) => self.fmt_extern(extern_, f),
            TopLevelItemKind::Comptime(comptime) => self.fmt_comptime(comptime, f),
        }?;
        writeln!(f)
    }

    fn fmt_comments(&self, comments: &[String], f: &mut Formatter) -> std::fmt::Result {
        if self.config.show_comments {
            for comment in comments {
                writeln!(f, "{comment}")?;
                self.indent(f)?;
            }
        }
        Ok(())
    }

    fn fmt_definition(&mut self, definition: &Definition, f: &mut Formatter) -> std::fmt::Result {
        if let Expr::Lambda(lambda) = &self.context().exprs[definition.rhs] {
            return self.fmt_function(definition, lambda, f);
        }

        if definition.mutable {
            write!(f, "mut ")?;
        }

        self.fmt_pattern(definition.pattern, f)?;

        write!(f, " =")?;
        if !matches!(self.context().exprs[definition.rhs], Expr::Sequence(_)) {
            write!(f, " ")?;
        }

        self.fmt_expr(definition.rhs, f)
    }

    fn fmt_name(&self, name: NameId, f: &mut Formatter) -> std::fmt::Result {
        write!(f, "{}", &self.context().names[name])?;

        if let Some(db) = self.config.show_resolved {
            let resolved = Resolve(self.current_item.unwrap()).get(db);
            let origin = resolved.name_origins.get(&name);
            let id = origin.map(ToString::to_string).unwrap_or_else(|| "?".into());
            write!(f, "_{id}")
        } else {
            Ok(())
        }
    }

    fn fmt_path(&self, path: PathId, f: &mut Formatter) -> std::fmt::Result {
        write!(f, "{}", &self.context().paths[path])?;

        if let Some(db) = self.config.show_resolved {
            let resolved = Resolve(self.current_item.unwrap()).get(db);
            let origin = resolved.path_origins.get(&path);
            let id = origin.map(ToString::to_string).unwrap_or_else(|| "?".into());
            write!(f, "_{id}")
        } else {
            Ok(())
        }
    }

    fn fmt_function(&mut self, definition: &Definition, lambda: &Lambda, f: &mut Formatter) -> std::fmt::Result {
        self.fmt_pattern(definition.pattern, f)?;
        self.fmt_lambda_inner(lambda, f)
    }

    /// Format each part of a lambda except the leading `fn`
    fn fmt_lambda_inner(&mut self, lambda: &Lambda, f: &mut Formatter) -> std::fmt::Result {
        self.fmt_parameters(&lambda.parameters, f)?;

        if let Some(typ) = &lambda.return_type {
            write!(f, " : ")?;
            self.fmt_type(typ, f)?;
            self.fmt_effect_clause(&lambda.effects, f)?;
        }

        write!(f, " =")?;
        if !matches!(self.context().exprs[lambda.body], Expr::Sequence(_)) {
            write!(f, " ")?;
        }
        self.fmt_expr(lambda.body, f)
    }

    /// Formats an effect clause with a leading space
    fn fmt_effect_clause(&self, effects: &Option<Vec<EffectType>>, f: &mut std::fmt::Formatter) -> std::fmt::Result {
        if let Some(effects) = effects {
            if effects.is_empty() {
                write!(f, " pure")?;
            } else {
                write!(f, " can ")?;
                for (i, effect) in effects.iter().enumerate() {
                    if i != 0 {
                        write!(f, ", ")?;
                    }
                    self.fmt_effect_type(effect, f)?;
                }
            }
        }
        Ok(())
    }

    fn fmt_effect_type(&self, effect: &EffectType, f: &mut Formatter) -> std::fmt::Result {
        match effect {
            EffectType::Known(path_id, args) => {
                self.fmt_path(*path_id, f)?;
                self.fmt_type_args(args, f)
            },
            EffectType::Variable(name_id) => self.fmt_name(*name_id, f),
        }
    }

    /// Formats type arguments with a leading space in front of each (including the first)
    fn fmt_type_args(&self, args: &[Type], f: &mut Formatter) -> std::fmt::Result {
        let requires_parens = |typ: &Type| matches!(typ, Type::Function(_) | Type::Application(..));

        for arg in args {
            if requires_parens(arg) {
                write!(f, " (")?;
                self.fmt_type(arg, f)?;
                write!(f, ")")?;
            } else {
                write!(f, " ")?;
                self.fmt_type(arg, f)?;
            }
        }
        Ok(())
    }

    fn indent(&self, f: &mut Formatter) -> std::fmt::Result {
        for _ in 0..self.indent_level {
            write!(f, "    ")?;
        }
        Ok(())
    }

    fn newline(&self, f: &mut Formatter) -> std::fmt::Result {
        writeln!(f)?;
        self.indent(f)
    }

    fn fmt_type_definition(&mut self, type_definition: &TypeDefinition, f: &mut Formatter) -> std::fmt::Result {
        if type_definition.shared {
            write!(f, "shared ")?;
        }

        write!(f, "type ")?;
        self.fmt_name(type_definition.name, f)?;
        write!(f, " =")?;

        match &type_definition.body {
            TypeDefinitionBody::Error => {
                write!(f, " (error)")?;
            },
            TypeDefinitionBody::Struct(fields) => {
                self.indent_level += 1;
                for (name, typ) in fields {
                    self.newline(f)?;
                    self.fmt_name(*name, f)?;
                    write!(f, ": ")?;
                    self.fmt_type(typ, f)?;
                }
                self.indent_level -= 1;
            },
            TypeDefinitionBody::Enum(variants) => {
                self.indent_level += 1;
                for (name, params) in variants {
                    self.newline(f)?;
                    write!(f, "| ")?;
                    self.fmt_name(*name, f)?;
                    self.fmt_type_args(params, f)?;
                }
                self.indent_level -= 1;
            },
            TypeDefinitionBody::Alias(typ) => {
                write!(f, " ")?;
                self.fmt_type(typ, f)?;
            },
        }
        Ok(())
    }

    fn fmt_type(&self, typ: &Type, f: &mut Formatter) -> std::fmt::Result {
        match typ {
            Type::Error => write!(f, "(error)"),
            Type::Named(path) => self.fmt_path(*path, f),
            Type::Variable(name) => self.fmt_name(*name, f),
            Type::Unit => write!(f, "Unit"),
            Type::Integer(kind) => write!(f, "{kind}"),
            Type::Float(kind) => write!(f, "{kind}"),
            Type::Function(function_type) => self.fmt_function_type(function_type, f),
            Type::Application(constructor, args) => self.fmt_type_application(constructor, args, f),
            Type::String => write!(f, "String"),
            Type::Char => write!(f, "Char"),
            Type::Reference(mutable, shared) => self.fmt_reference_type(*mutable, *shared, f),
        }
    }

    fn fmt_reference_type(&self, mutable: Mutability, shared: Sharedness, f: &mut Formatter) -> std::fmt::Result {
        write!(f, "{mutable}{shared}")
    }

    fn fmt_type_application(&self, constructor: &Type, args: &[Type], f: &mut Formatter) -> std::fmt::Result {
        let requires_parens = |typ: &Type| matches!(typ, Type::Function(_) | Type::Application(..));

        if requires_parens(constructor) {
            write!(f, "(")?;
            self.fmt_type(constructor, f)?;
            write!(f, ")")?;
        } else {
            self.fmt_type(constructor, f)?;
        }

        self.fmt_type_args(args, f)
    }

    fn fmt_function_type(&self, function_type: &FunctionType, f: &mut Formatter) -> std::fmt::Result {
        write!(f, "fn")?;
        self.fmt_type_args(&function_type.parameters, f)?;
        write!(f, " -> ")?;
        self.fmt_type(&function_type.return_type, f)?;
        self.fmt_effect_clause(&function_type.effects, f)
    }

    fn fmt_expr(&mut self, expr: ExprId, f: &mut Formatter) -> std::fmt::Result {
        match &self.context().exprs[expr] {
            Expr::Error => write!(f, "(error)"),
            Expr::Literal(literal) => self.fmt_literal(literal, f),
            Expr::Variable(path) => self.fmt_path(*path, f),
            Expr::Sequence(seq) => self.fmt_sequence(seq, f),
            Expr::Definition(definition) => self.fmt_definition(definition, f),
            Expr::Call(call) => self.fmt_call(call, f),
            Expr::MemberAccess(access) => self.fmt_member_access(access, f),
            Expr::Index(index) => self.fmt_index(index, f),
            Expr::Lambda(lambda) => self.fmt_lambda(lambda, f),
            Expr::If(if_) => self.fmt_if(if_, f),
            Expr::Match(match_) => self.fmt_match(match_, f),
            Expr::Handle(handle_) => self.fmt_handle(handle_, f),
            Expr::Reference(reference) => self.fmt_reference(reference, f),
            Expr::TypeAnnotation(type_annotation) => self.fmt_type_annotation(type_annotation, f),
            Expr::Quoted(quoted) => self.fmt_quoted(quoted, f),
        }
    }

    fn fmt_literal(&mut self, literal: &Literal, f: &mut Formatter) -> std::fmt::Result {
        match literal {
            Literal::Unit => write!(f, "()"),
            Literal::Bool(value) => write!(f, "{value}"),
            Literal::String(s) => write!(f, "\"{s}\""),
            Literal::Char(c) => write!(f, "c\"{c}\""),
            Literal::Integer(x, Some(kind)) => write!(f, "{x}_{kind}"),
            Literal::Integer(x, None) => write!(f, "{x}"),
            Literal::Float(x, Some(kind)) => write!(f, "{x}_{kind}"),
            Literal::Float(x, None) => write!(f, "{x}"),
        }
    }

    fn fmt_sequence(&mut self, seq: &[SequenceItem], f: &mut Formatter) -> std::fmt::Result {
        self.indent_level += 1;
        for item in seq {
            self.newline(f)?;
            self.fmt_comments(&item.comments, f)?;
            self.fmt_expr(item.expr, f)?;
        }
        self.indent_level -= 1;
        Ok(())
    }

    fn fmt_call(&mut self, call: &Call, f: &mut Formatter) -> std::fmt::Result {
        self.fmt_expr(call.function, f)?;

        for arg in call.arguments.iter().copied() {
            if self.context().exprs[arg].is_atom() {
                write!(f, " ")?;
                self.fmt_expr(arg, f)?;
            } else {
                write!(f, " (")?;
                self.fmt_expr(arg, f)?;
                write!(f, ")")?;
            }
        }

        Ok(())
    }

    fn fmt_member_access(&mut self, access: &MemberAccess, f: &mut Formatter) -> std::fmt::Result {
        if self.context().exprs[access.object].is_atom() {
            self.fmt_expr(access.object, f)?;
        } else {
            write!(f, "(")?;
            self.fmt_expr(access.object, f)?;
            write!(f, ")")?;
        }

        match access.ownership {
            OwnershipMode::Owned => write!(f, ".{}", access.member),
            OwnershipMode::Borrow => write!(f, ".&{}", access.member),
            OwnershipMode::BorrowMut => write!(f, ".!{}", access.member),
        }
    }

    fn fmt_index(&mut self, index: &Index, f: &mut Formatter) -> std::fmt::Result {
        if self.context().exprs[index.object].is_atom() {
            self.fmt_expr(index.object, f)?;
        } else {
            write!(f, "(")?;
            self.fmt_expr(index.object, f)?;
            write!(f, ")")?;
        }

        match index.ownership {
            OwnershipMode::Owned => write!(f, ".[")?,
            OwnershipMode::Borrow => write!(f, ".&[")?,
            OwnershipMode::BorrowMut => write!(f, ".![")?,
        }

        self.fmt_expr(index.index, f)?;
        write!(f, "]")
    }

    fn fmt_declaration(&self, declaration: &Declaration, f: &mut Formatter) -> std::fmt::Result {
        self.fmt_name(declaration.name, f)?;
        write!(f, ": ")?;
        self.fmt_type(&declaration.typ, f)
    }

    fn fmt_trait_definition(&mut self, trait_definition: &TraitDefinition, f: &mut Formatter) -> std::fmt::Result {
        write!(f, "trait ")?;
        self.fmt_name(trait_definition.name, f)?;

        for generic in &trait_definition.generics {
            write!(f, " ")?;
            self.fmt_name(*generic, f)?;
        }

        if !trait_definition.functional_dependencies.is_empty() {
            write!(f, " ->")?;
            for generic in &trait_definition.functional_dependencies {
                write!(f, " ")?;
                self.fmt_name(*generic, f)?;
            }
        }

        write!(f, " with")?;
        self.indent_level += 1;
        for declaration in &trait_definition.body {
            self.newline(f)?;
            self.fmt_declaration(declaration, f)?;
        }
        self.indent_level -= 1;
        Ok(())
    }

    fn fmt_trait_impl(&mut self, trait_impl: &TraitImpl, f: &mut Formatter) -> std::fmt::Result {
        write!(f, "impl ")?;
        self.fmt_name(trait_impl.name, f)?;
        self.fmt_parameters(&trait_impl.parameters, f)?;

        write!(f, ": ")?;
        self.fmt_path(trait_impl.trait_path, f)?;
        self.fmt_type_args(&trait_impl.trait_arguments, f)?;

        write!(f, " with")?;
        self.indent_level += 1;
        for definition in &trait_impl.body {
            self.newline(f)?;
            self.fmt_definition(definition, f)?;
        }
        self.indent_level -= 1;
        Ok(())
    }

    fn fmt_effect_definition(&mut self, effect_definition: &EffectDefinition, f: &mut Formatter) -> std::fmt::Result {
        write!(f, "effect ")?;
        self.fmt_name(effect_definition.name, f)?;

        for generic in &effect_definition.generics {
            write!(f, " ")?;
            self.fmt_name(*generic, f)?;
        }

        write!(f, " with")?;
        self.indent_level += 1;
        for declaration in &effect_definition.body {
            self.newline(f)?;
            self.fmt_declaration(declaration, f)?;
        }
        self.indent_level -= 1;
        Ok(())
    }

    fn fmt_extern(&mut self, extern_: &Extern, f: &mut Formatter) -> std::fmt::Result {
        write!(f, "extern ")?;
        self.fmt_declaration(&extern_.declaration, f)
    }

    fn fmt_lambda(&mut self, lambda: &Lambda, f: &mut Formatter) -> std::fmt::Result {
        write!(f, "fn")?;
        self.fmt_lambda_inner(lambda, f)
    }

    fn fmt_if(&mut self, if_: &If, f: &mut Formatter) -> std::fmt::Result {
        write!(f, "if ")?;
        self.fmt_expr(if_.condition, f)?;
        write!(f, " then ")?;
        self.fmt_expr(if_.then, f)?;

        if let Some(else_) = if_.else_ {
            write!(f, " else ")?;
            self.fmt_expr(else_, f)?;
        }
        Ok(())
    }

    fn fmt_match(&mut self, match_: &Match, f: &mut Formatter) -> std::fmt::Result {
        write!(f, "match ")?;
        self.fmt_expr(match_.expression, f)?;

        for (pattern, branch) in &match_.cases {
            self.newline(f)?;
            write!(f, "| ")?;
            self.fmt_pattern(*pattern, f)?;
            write!(f, " -> ")?;
            self.fmt_expr(*branch, f)?;
        }

        Ok(())
    }

    fn fmt_handle(&mut self, handle_: &Handle, f: &mut Formatter<'_>) -> std::fmt::Result {
        write!(f, "handle ")?;
        self.fmt_expr(handle_.expression, f)?;

        for (pattern, branch) in &handle_.cases {
            self.newline(f)?;
            write!(f, "| ")?;
            self.fmt_handle_pattern(pattern, f)?;
            write!(f, " -> ")?;
            self.fmt_expr(*branch, f)?;
        }

        Ok(())
    }

    fn fmt_handle_pattern(&mut self, pattern: &HandlePattern, f: &mut Formatter) -> std::fmt::Result {
        self.fmt_name(pattern.function, f)?;
        for arg in pattern.args.iter() {
            if self.is_pattern_atom(*arg) {
                write!(f, " ")?;
                self.fmt_pattern(*arg, f)?;
            } else {
                write!(f, " (")?;
                self.fmt_pattern(*arg, f)?;
                write!(f, ")")?;
            }
        }
        Ok(())
    }

    fn fmt_pattern(&mut self, pattern: PatternId, f: &mut Formatter) -> std::fmt::Result {
        match &self.context().patterns[pattern] {
            Pattern::Variable(name) => self.fmt_name(*name, f),
            Pattern::Literal(literal) => self.fmt_literal(literal, f),
            Pattern::Constructor(path, args) => {
                self.fmt_path(*path, f)?;
                for arg in args {
                    if self.is_pattern_atom(*arg) {
                        write!(f, " ")?;
                        self.fmt_pattern(*arg, f)?;
                    } else {
                        write!(f, " (")?;
                        self.fmt_pattern(*arg, f)?;
                        write!(f, ")")?;
                    }
                }
                Ok(())
            },
            Pattern::Error => write!(f, "(error)"),
            Pattern::TypeAnnotation(pattern, typ) => {
                self.fmt_pattern(*pattern, f)?;
                write!(f, ": ")?;
                self.fmt_type(typ, f)
            },
            Pattern::MethodName { type_name, item_name } => {
                self.fmt_name(*type_name, f)?;
                write!(f, ".")?;
                self.fmt_name(*item_name, f)
            },
        }
    }

    fn fmt_reference(&mut self, reference: &Reference, f: &mut Formatter) -> std::fmt::Result {
        write!(f, "{}{}", reference.mutability, reference.sharedness)?;
        if reference.sharedness != Sharedness::Shared {
            write!(f, " ")?;
        }
        self.fmt_expr(reference.rhs, f)
    }

    fn fmt_type_annotation(&mut self, type_annotation: &TypeAnnotation, f: &mut Formatter) -> std::fmt::Result {
        self.fmt_expr(type_annotation.lhs, f)?;
        write!(f, ": ")?;
        self.fmt_type(&type_annotation.rhs, f)
    }

    fn fmt_comptime(&mut self, comptime: &Comptime, f: &mut Formatter) -> std::fmt::Result {
        match comptime {
            Comptime::Expr(expr_id) => {
                write!(f, "#")?;
                self.fmt_expr(*expr_id, f)
            },
            Comptime::Derive(paths) => {
                write!(f, "derive")?;
                for path in paths {
                    write!(f, " ")?;
                    self.fmt_path(*path, f)?;
                }
                Ok(())
            },
            Comptime::Definition(definition) => {
                write!(f, "#")?;
                self.fmt_definition(definition, f)
            },
        }
    }

    fn fmt_quoted(&self, quoted: &Quoted, f: &mut Formatter) -> std::fmt::Result {
        assert!(!quoted.tokens.is_empty());
        write!(f, "'{}", quoted.tokens.first().unwrap())?;

        for token in quoted.tokens.iter().skip(1) {
            write!(f, " {token}")?;
        }
        Ok(())
    }

    /// True if this pattern never requires parenthesis
    fn is_pattern_atom(&self, pattern: PatternId) -> bool {
        use Pattern::*;
        match &self.context().patterns[pattern] {
            Error | Variable(_) | Literal(_) | MethodName { .. } => true,
            Constructor(_, args) => args.is_empty(),
            TypeAnnotation(_, _) => false,
        }
    }

    fn fmt_parameters(&mut self, parameters: &[Parameter], f: &mut Formatter) -> std::fmt::Result {
        for parameter in parameters {
            write!(f, " ")?;
            if parameter.implicit {
                write!(f, "{{")?;
                self.fmt_pattern(parameter.pattern, f)?;
                write!(f, "}}")?;
            } else if self.is_pattern_atom(parameter.pattern) {
                self.fmt_pattern(parameter.pattern, f)?;
            } else {
                write!(f, "(")?;
                self.fmt_pattern(parameter.pattern, f)?;
                write!(f, ")")?;
            }
        }
        Ok(())
    }
}

impl Display for Mutability {
    fn fmt(&self, f: &mut Formatter) -> std::fmt::Result {
        match self {
            Mutability::Immutable => write!(f, "&"),
            Mutability::Mutable => write!(f, "!"),
        }
    }
}

impl Display for Sharedness {
    fn fmt(&self, f: &mut Formatter) -> std::fmt::Result {
        match self {
            Sharedness::Shared => Ok(()),
            Sharedness::Owned => write!(f, "own"),
        }
    }
}

impl Display for Origin {
    fn fmt(&self, f: &mut Formatter) -> std::fmt::Result {
        match self {
            Origin::TopLevelDefinition(top_level_id) => write!(f, "{top_level_id}"),
            Origin::Local(name_id) => write!(f, "{name_id}"),
            Origin::TypeResolution => write!(f, "td"), // type-directed
            Origin::Builtin(_) => write!(f, "b"),
        }
    }
}

impl Display for SourceFileId {
    fn fmt(&self, f: &mut std::fmt::Formatter) -> std::fmt::Result {
        // Limit to 2 digits, otherwise it is too long and hurts the debug format
        write!(f, "c{}m{}", self.crate_id.0, self.local_module_id.0 % 100)
    }
}<|MERGE_RESOLUTION|>--- conflicted
+++ resolved
@@ -4,22 +4,18 @@
     sync::Arc,
 };
 
-<<<<<<< HEAD
-use crate::{incremental::{Db, Resolve}, name_resolution::{namespace::SourceFileId, Origin}, parser::{cst::{Handle, HandlePattern}, ids::{NameId, PathId}}};
-=======
 use crate::{
     incremental::{Db, Resolve},
     name_resolution::{namespace::SourceFileId, Origin},
     parser::ids::{NameId, PathId},
 };
->>>>>>> 2cd5b0df
 
 use super::{
     cst::{
-        Call, Comptime, Cst, Declaration, Definition, EffectDefinition, EffectType, Expr, Extern, FunctionType, If,
-        Import, Index, Lambda, Literal, Match, MemberAccess, Mutability, OwnershipMode, Parameter, Path, Pattern,
-        Quoted, Reference, SequenceItem, Sharedness, TopLevelItem, TopLevelItemKind, TraitDefinition, TraitImpl, Type,
-        TypeAnnotation, TypeDefinition, TypeDefinitionBody,
+        Call, Comptime, Cst, Declaration, Definition, EffectDefinition, EffectType, Expr, Extern, FunctionType, Handle,
+        HandlePattern, If, Import, Index, Lambda, Literal, Match, MemberAccess, Mutability, OwnershipMode, Parameter,
+        Path, Pattern, Quoted, Reference, SequenceItem, Sharedness, TopLevelItem, TopLevelItemKind, TraitDefinition,
+        TraitImpl, Type, TypeAnnotation, TypeDefinition, TypeDefinitionBody,
     },
     ids::{ExprId, PatternId, TopLevelId},
     TopLevelContext,
