--- conflicted
+++ resolved
@@ -13,12 +13,7 @@
     parser::{
         cst::{self, Mutability, Sharedness},
         ids::NameId,
-<<<<<<< HEAD
     }, type_inference::{type_context::TypeContext, type_id::TypeId}, vecmap::VecMap
-=======
-    },
-    type_inference::type_id::TypeId,
->>>>>>> 4ec85ad3
 };
 
 /// A top-level type is a type which may be in a top-level signature.
