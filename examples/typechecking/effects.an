--- conflicted
+++ resolved
@@ -33,20 +33,13 @@
 //     set_4: fn a_1 -> Unit_b
 // 
 // // id = c1m14_47
-<<<<<<< HEAD
-// handle_basic_? () =
+// handle_basic_c1m14_47 () =
 //     handle log_? "test1"
 //     | log_? v_? -> set_? v_?
 // 
 // // id = c1m14_23
-// use_resume_? () =
+// use_resume_c1m14_23 () =
 //     handle ()
-=======
-// handle_basic_c1m14_47 () =
-// 
-// // id = c1m14_23
-// use_resume_c1m14_23 () =
->>>>>>> 2cd5b0df
 // 
 // // id = c1m14_99
 // does_use_c1m14_99 x_1 =
