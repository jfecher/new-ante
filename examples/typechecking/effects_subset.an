// Regression for #215
effect Emit a with
    emit: fn a -> Unit

iota (n: U32) = loop (i = 0) ->
    if i < n then
        emit i
        recur (i + 1)

filter stream predicate =
    handle stream ()
    | emit x ->
        if predicate x then
            emit x
        resume ()

for stream f =
    handle stream ()
    | emit x ->
        f x
        resume ()

iota 10
    with filter (fn x -> x % 2 == 0)
    with for print

// args: --check --show-types
// expected stdout:
// // id = c1m72_9
// effect Emit_c1m72_9 a_1 with
//     emit_2: fn a_1 -> Unit_b
// 
// // id = c1m72_99
// iota_c1m72_99 (n_1: U32) = (error)
// 
// // id = c1m72_79
<<<<<<< HEAD
// filter_? stream_1 predicate_2 =
//     handle stream_? ()
//     | emit_? x_? -> 
//         if predicate_? x_? then 
//             emit_? x_?
// 
// // id = c1m72_64
// for_? stream_1 f_2 =
//     handle stream_? ()
//     | emit_? x_? -> 
//         f_? x_?
//         resume_? ()
=======
// filter_c1m72_79 stream_1 predicate_2 =
// 
// // id = c1m72_64
// for_c1m72_64 stream_3 f_4 =
>>>>>>> 2cd5b0df

// expected stderr:
// examples/typechecking/effects_subset.an:5:16	error: Expected an expression but found `loop`
// iota (n: U32) = loop (i = 0) ->
// 
<<<<<<< HEAD
// examples/typechecking/effects_subset.an:15:8	error: Expected an unindent but found `resume`
//         resume ()
=======
// examples/typechecking/effects_subset.an:11:4	error: Expected an unindent but found `handle`
//     handle stream ()
// 
// examples/typechecking/effects_subset.an:15:15	error: Expected `=` to begin the function body but found `()`
//         resume ()
// 
// examples/typechecking/effects_subset.an:17:0	error: Expected a top-level item but found an unindent
// for stream f =
// 
// examples/typechecking/effects_subset.an:18:4	error: Expected an unindent but found `handle`
//     handle stream ()
// 
// examples/typechecking/effects_subset.an:23:0	error: Expected a top-level item but found an unindent
// iota 10
>>>>>>> 2cd5b0df
// 
// examples/typechecking/effects_subset.an:23:5	error: Expected `=` to begin the function body but found `10`
// iota 10
<|MERGE_RESOLUTION|>--- conflicted
+++ resolved
@@ -34,49 +34,25 @@
 // iota_c1m72_99 (n_1: U32) = (error)
 // 
 // // id = c1m72_79
-<<<<<<< HEAD
-// filter_? stream_1 predicate_2 =
+// filter_c1m72_79 stream_1 predicate_2 =
 //     handle stream_? ()
 //     | emit_? x_? -> 
 //         if predicate_? x_? then 
 //             emit_? x_?
 // 
 // // id = c1m72_64
-// for_? stream_1 f_2 =
+// for_c1m72_64 stream_1 f_2 =
 //     handle stream_? ()
 //     | emit_? x_? -> 
 //         f_? x_?
 //         resume_? ()
-=======
-// filter_c1m72_79 stream_1 predicate_2 =
-// 
-// // id = c1m72_64
-// for_c1m72_64 stream_3 f_4 =
->>>>>>> 2cd5b0df
 
 // expected stderr:
 // examples/typechecking/effects_subset.an:5:16	error: Expected an expression but found `loop`
 // iota (n: U32) = loop (i = 0) ->
 // 
-<<<<<<< HEAD
 // examples/typechecking/effects_subset.an:15:8	error: Expected an unindent but found `resume`
 //         resume ()
-=======
-// examples/typechecking/effects_subset.an:11:4	error: Expected an unindent but found `handle`
-//     handle stream ()
-// 
-// examples/typechecking/effects_subset.an:15:15	error: Expected `=` to begin the function body but found `()`
-//         resume ()
-// 
-// examples/typechecking/effects_subset.an:17:0	error: Expected a top-level item but found an unindent
-// for stream f =
-// 
-// examples/typechecking/effects_subset.an:18:4	error: Expected an unindent but found `handle`
-//     handle stream ()
-// 
-// examples/typechecking/effects_subset.an:23:0	error: Expected a top-level item but found an unindent
-// iota 10
->>>>>>> 2cd5b0df
 // 
 // examples/typechecking/effects_subset.an:23:5	error: Expected `=` to begin the function body but found `10`
 // iota 10
