--- conflicted
+++ resolved
@@ -27,14 +27,10 @@
 //     read_2: Unit_b
 // 
 // // id = c1m91_10
-<<<<<<< HEAD
-// read_or_zero_? f_1 =
+// read_or_zero_c1m91_10 f_1 =
 //     handle <|_? Some_? (f_? ())
 //     | fail_? () -> None_?
 //     | read_? () -> resume_? 5_U32
-=======
-// read_or_zero_c1m91_10 f_1 =
->>>>>>> 2cd5b0df
 // 
 // // id = c1m91_32
 // foo_c1m91_32 () =
