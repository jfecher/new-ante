--- conflicted
+++ resolved
@@ -25,15 +25,11 @@
 //     repeat_? 10
 // 
 // // id = c1m2_95
-<<<<<<< HEAD
-// handle_count_? f_1 =
+// handle_count_c1m2_95 f_1 =
 //     handle 
 //         f_? ()
 //         0
 //     | count_? () -> +_? 1 (resume_? ())
-=======
-// handle_count_c1m2_95 f_1 =
->>>>>>> 2cd5b0df
 
 // expected stderr:
 // examples/codegen/effects/count_effect.an:2:16	error: Expected an unindent but found `->`
@@ -48,15 +44,5 @@
 // examples/codegen/effects/count_effect.an:6:14	error: Expected an unindent but found `fn`
 //     repeat 10 fn _ -> count ()
 // 
-<<<<<<< HEAD
-// examples/codegen/effects/count_effect.an:14:17	error: Expected `=` to begin the function body but found `|>`
-=======
-// examples/codegen/effects/count_effect.an:9:4	error: Expected an unindent but found `handle`
-//     handle
-// 
-// examples/codegen/effects/count_effect.an:12:4	error: Expected a top-level item but found `|`
-//     | count () -> 1 + resume ()
-// 
 // examples/codegen/effects/count_effect.an:14:13	error: Expected `=` to begin the function body but found `foo`
->>>>>>> 2cd5b0df
 // handle_count foo |> print
