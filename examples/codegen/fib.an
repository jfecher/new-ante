fib n =
    if n < 2 then n
    else fib (n - 2) + fib (n - 1)

print (fib 10)

// args: --delete-binary
// expected stdout:
// // id = c1m43_87
<<<<<<< HEAD
// fib_? n_1 =
//     if <_? n_1 2 then n_1 else +_? (fib_c1m43_87 (-_? n_1 2)) (fib_c1m43_87 (-_? n_1 1))
=======
// fib_c1m43_87 n_1 =
//     if <_? n_1 2 then n_1
>>>>>>> 2cd5b0df

// expected stderr:
// examples/codegen/fib.an:2:9	error: `<` is not defined, was it a typo?
//     if n < 2 then n
// 
// examples/codegen/fib.an:3:16	error: `-` is not defined, was it a typo?
//     else fib (n - 2) + fib (n - 1)
// 
// examples/codegen/fib.an:3:21	error: `+` is not defined, was it a typo?
//     else fib (n - 2) + fib (n - 1)
// 
// examples/codegen/fib.an:3:30	error: `-` is not defined, was it a typo?
//     else fib (n - 2) + fib (n - 1)
// 
// examples/codegen/fib.an:5:6	error: Expected `=` to begin the function body but found `(`
// print (fib 10)
<|MERGE_RESOLUTION|>--- conflicted
+++ resolved
@@ -7,13 +7,8 @@
 // args: --delete-binary
 // expected stdout:
 // // id = c1m43_87
-<<<<<<< HEAD
-// fib_? n_1 =
+// fib_c1m43_87 n_1 =
 //     if <_? n_1 2 then n_1 else +_? (fib_c1m43_87 (-_? n_1 2)) (fib_c1m43_87 (-_? n_1 1))
-=======
-// fib_c1m43_87 n_1 =
-//     if <_? n_1 2 then n_1
->>>>>>> 2cd5b0df
 
 // expected stderr:
 // examples/codegen/fib.an:2:9	error: `<` is not defined, was it a typo?
